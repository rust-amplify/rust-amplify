[package]
name = "amplify"
version = "4.0.0-beta.16"
description = "Amplifying Rust language capabilities: multiple generic trait implementations, type wrappers, derive macros"
authors = [
    "Dr. Maxim Orlovsky <orlovsky@pandoracore.com>",
    "Martin Habovstiak <martin.habovstiak@gmail.com>",
]
keywords = ["generics", "core", "wrap", "patterns"]
categories = ["data-structures", "rust-patterns"]
repository = "https://github.com/rust-amplify/rust-amplify"
homepage = "https://github.com/rust-amplify"
license = "MIT"
readme = "README.md"
edition = "2021"
rust-version = "1.60.0"
exclude = [
    ".github",
    "derive",
    "syn",
    "num",
    "serde_str_helpers",
    "stringly_conversions",
]

[dependencies]
libc = { version = "0.2", optional = true }
amplify_derive = { version = "4.0.0-alpha.3", optional = true }
<<<<<<< HEAD
amplify_syn = { version = "1.1", optional = true }
=======
amplify_syn = { version = "2.0.0-beta.2", optional = true }
>>>>>>> 889772c0
amplify_num = { version = "0.5.0" }
amplify_apfloat = { version = "0.2.0", optional = true }
parse_arg = { version = "0.1.4", optional = true }
ascii = "1.1.0"
rand = { version = "0.8.4", optional = true }
# This strange naming is a workaround for not being able to define required features for a dependency
# See https://github.com/rust-lang/api-guidelines/issues/180 for the explanation and references.
serde_crate = { package = "serde", version = "1.0", features = ["derive"], optional = true }
serde_json = { version = "1.0", optional = true }
serde_yaml = { version = "0.9", optional = true }
toml = { version = "0.5", optional = true }
stringly_conversions = { version = "0.1.1", optional = true, features = ["alloc"] }

[target.'cfg(target_arch = "wasm32")'.dependencies]
wasm-bindgen = "0.2"
rand = { version = "0.8.4", optional = true }
getrandom = { version = "0.2", features = ["js"], optional = true }

[target.'cfg(target_arch = "wasm32")'.dev-dependencies]
wasm-bindgen-test = "0.3"

[features]
all = [
    "serde",
    "std",
    "parse_arg",
    "stringly_conversions",
    "c_raw",
    "proc_attr",
    "derive",
    "rand",
    "apfloat",
    "apfloat_std",
]
default = ["std", "derive", "hex"]
std = ["amplify_num/std"]
apfloat_std = ["amplify_apfloat/std"]
alloc = ["amplify_num/alloc"]
apfloat_alloc = ["amplify_apfloat/alloc"]
c_raw = ["libc", "std"]
hex = ["amplify_num/hex"]
apfloat = ["amplify_apfloat"]
proc_attr = ["amplify_syn"]
derive = ["amplify_derive"]
serde = [
    "serde_crate",
    "std",
    "serde_yaml",
    "serde_json",
    "toml",
    "amplify_num/serde",
    "ascii/serde",
    "stringly_conversions",
    "stringly_conversions/alloc",
    "stringly_conversions/serde_str_helpers",
]

[target.'cfg(target_arch = "wasm32")'.features]
all = [
    "serde",
    "std",
    "parse_arg",
    "stringly_conversions",
    "c_raw",
    "proc_attr",
    "derive",
    "rand",
    "getrandom",
    "apfloat",
    "apfloat_std",
]
default = ["std", "derive", "hex"]
std = ["amplify_num/std"]
apfloat_std = ["amplify_apfloat/std"]
alloc = ["amplify_num/alloc"]
apfloat_alloc = ["amplify_apfloat/alloc"]
c_raw = ["libc", "std"]
hex = ["amplify_num/hex"]
apfloat = ["amplify_apfloat"]
proc_attr = ["amplify_syn"]
derive = ["amplify_derive"]
serde = [
    "serde_crate",
    "std",
    "serde_yaml",
    "serde_json",
    "toml",
    "amplify_num/serde",
    "stringly_conversions",
    "stringly_conversions/alloc",
    "stringly_conversions/serde_str_helpers",
]<|MERGE_RESOLUTION|>--- conflicted
+++ resolved
@@ -26,11 +26,7 @@
 [dependencies]
 libc = { version = "0.2", optional = true }
 amplify_derive = { version = "4.0.0-alpha.3", optional = true }
-<<<<<<< HEAD
-amplify_syn = { version = "1.1", optional = true }
-=======
 amplify_syn = { version = "2.0.0-beta.2", optional = true }
->>>>>>> 889772c0
 amplify_num = { version = "0.5.0" }
 amplify_apfloat = { version = "0.2.0", optional = true }
 parse_arg = { version = "0.1.4", optional = true }
